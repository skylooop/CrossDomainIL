--- conflicted
+++ resolved
@@ -1,28 +1,22 @@
-<<<<<<< HEAD
 from ott.neural.methods.neuraldual import W2NeuralDual
-=======
->>>>>>> 7a811c47
 import jax.numpy as jnp
 import jax
 import numpy as np
 import flax.linen as nn
 from typing import Dict
-<<<<<<< HEAD
 import optax
 from networks.common import TrainState
-
+import jax.tree_util as jtu
+from ott.problems.linear import potentials as dual_potentials
 from ott.neural.networks.layers.conjugate import FenchelConjugateLBFGS
 
 
 DEFAULT_CONJUGATE_SOLVER = FenchelConjugateLBFGS(
     gtol=1e-5,
-    max_iter=70,
-    max_linesearch_iter=30,
+    max_iter=30,
+    max_linesearch_iter=20,
     linesearch_type="backtracking",
 )
-=======
-from ott.neural.methods.neuraldual import W2NeuralDual
->>>>>>> 7a811c47
 
 class Encoders(nn.Module):
     encoders: Dict[str, nn.Module]
@@ -40,6 +34,49 @@
         }
         return rets
     
+@jtu.register_pytree_node_class
+class PotentialsCustom:
+
+    def __init__(
+      self, state_f, state_g, conjugate_solver
+    ):
+        
+        self.state_f = state_f
+        self.state_g = state_g
+        self.conjugate_solver = conjugate_solver
+
+    def tree_flatten(self):
+        return [self.state_f, self.state_g], {
+            "conjugate_solver": self.conjugate_solver
+        }
+
+    @classmethod
+    def tree_unflatten(  # noqa: D102
+        cls, aux_data, children
+    ):
+        return cls(*children, **aux_data)
+
+    def get_fg(self):
+    
+        f_value = self.state_f.potential_value_fn(self.state_f.params)
+        g_value_prediction = self.state_g.potential_value_fn(
+            self.state_g.params, f_value
+        )
+
+        def g_value_finetuned(y: jnp.ndarray) -> jnp.ndarray:
+            x_hat = jax.grad(g_value_prediction)(y)
+            grad_g_y = jax.lax.stop_gradient(
+                self.conjugate_solver.solve(f_value, y, x_init=x_hat).grad
+            )
+            return -f_value(grad_g_y) + jnp.dot(grad_g_y, y)
+        
+        return f_value, g_value_finetuned
+    
+    def distance(self, x, y):
+        f, g = self.get_fg()
+        return -(jax.vmap(f)(x) + jax.vmap(g)(y)).mean()
+
+
 class W2NeuralDualCustom(W2NeuralDual):
     def __init__(self, *args, **kwargs):
         super().__init__(*args, **kwargs)
@@ -72,26 +109,12 @@
        
         return self, loss, w_dist
     
-@jax.jit
-def compute_embeds(encoders, batch_agent, batch_expert, random_data):
-    se = batch_expert.observations[:, :2]
-    se_next = batch_expert.next_observations[:, :2]
-    sn = random_data.observations[:, :2]
-    sn_next = random_data.next_observations[:, :2]
-    sa = batch_agent.observations[:, :2]
-    sa_next = batch_agent.next_observations[:, :2]
-    # se = encoders(batch_expert.observations, method='encode_expert')
-    # se_next = encoders(batch_expert.next_observations, method='encode_expert')
-    # sn = encoders(random_data.observations, method='encode_expert')
-    # sn_next = encoders(random_data.next_observations, method='encode_expert')
-    # sa = encoders(batch_agent.observations, method='encode_agent')
-    # sa_next = encoders(batch_agent.next_observations, method='encode_agent')
-
-    sa_pairs = jnp.concatenate([sa, sa_next], axis=-1)
-    se_pairs = jnp.concatenate([se, se_next], axis=-1)
-    sn_pairs = jnp.concatenate([sn, sn_next], axis=-1)
-
-    return  sa, se, sn, sa_pairs, se_pairs, sn_pairs
+    def to_dual_potentials(
+      self, finetune_g: bool = True
+    ) -> PotentialsCustom:
+        
+       return PotentialsCustom(self.state_f, self.state_g, self.conjugate_solver)
+    
       
 class NotAgent:
     def __init__(
@@ -134,13 +157,7 @@
         sa_next = jnp.concatenate([sa, sa_next], axis=-1)
         
         return learned_potentials.distance(jnp.concatenate([sa_next, x_pair]), jnp.concatenate([y_pair, y_pair]))
-    
-    @staticmethod
-    def compute_expert_encoder_loss(learned_potentials, y, y_next): # maximize target potential g w.r.t encoder
-        y_pair = jnp.concatenate([y, y_next], axis=-1)
-        g_value = jax.vmap(learned_potentials.g)(y_pair)
-        return jnp.mean((y_pair ** 2).sum(-1)) - 2 * jnp.mean(g_value)
-    
+      
     #@staticmethod
     # def encoders_loss(potentials_elem, potentials_pairs, sa, se, sn, sa_next, se_next, sn_next, expert_loss_coef):
         
